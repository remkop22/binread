<<<<<<< HEAD
from .format import Format, formatclass
from .types import Array, String, Bool, Char, Tuple
=======

from .format import Format, format
from .types import Array, String, Bool, Char, Bytes
>>>>>>> 2a1dab04
from .types import I8, I16, I32, I64
from .types import U8, U16, U32, U64
from .types import F16, F32, F64<|MERGE_RESOLUTION|>--- conflicted
+++ resolved
@@ -1,11 +1,6 @@
-<<<<<<< HEAD
+
 from .format import Format, formatclass
-from .types import Array, String, Bool, Char, Tuple
-=======
-
-from .format import Format, format
-from .types import Array, String, Bool, Char, Bytes
->>>>>>> 2a1dab04
+from .types import Array, String, Bool, Char, Tuple, Bytes
 from .types import I8, I16, I32, I64
 from .types import U8, U16, U32, U64
 from .types import F16, F32, F64